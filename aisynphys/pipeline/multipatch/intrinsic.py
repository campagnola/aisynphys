--- conflicted
+++ resolved
@@ -170,7 +170,6 @@
         q = q.filter(db.Experiment.ext_id.in_(job_ids))
         return q.all()
 
-<<<<<<< HEAD
 try:
     class MPSweep(Sweep):
         """Adapter for neuroanalysis.Recording => ipfx.Sweep
@@ -189,32 +188,9 @@
             i = (cmd.data - holding) * 1e12   # convert to pA with holding current removed
             srate = pri.sample_rate
             sweep_num = rec.parent.key
-            clamp_mode = rec.clamp_mode  # this will be 'ic' or 'vc'; not sure if that's right
+            # modes 'ic' and 'vc' should be expanded
+            clamp_mode = "CurrentClamp" if rec.clamp_mode=="ic" else "VoltageClamp" 
 
             Sweep.__init__(self, t, v, i, clamp_mode, srate, sweep_number=sweep_num)
 except ImportError:
     pass
-=======
-
-class MPSweep(Sweep):
-    """Adapter for neuroanalysis.Recording => ipfx.Sweep
-    """
-    def __init__(self, rec, t0=0):
-        # pulses may have different start times, so we shift time values to make all pulses start at t=0
-        pri = rec['primary'].copy(t0=t0)
-        cmd = rec['command'].copy()
-        t = pri.time_values
-        v = pri.data * 1e3  # convert to mV
-        holding = [i for i in rec.stimulus.items if i.description=='holding current']
-        if len(holding) == 0:
-            # TODO: maybe log this error
-            return None
-        holding = holding[0].amplitude
-        i = (cmd.data - holding) * 1e12   # convert to pA with holding current removed
-        srate = pri.sample_rate
-        sweep_num = rec.parent.key
-        # modes 'ic' and 'vc' should be expanded
-        clamp_mode = "CurrentClamp" if rec.clamp_mode=="ic" else "VoltageClamp" 
-
-        Sweep.__init__(self, t, v, i, clamp_mode, srate, sweep_number=sweep_num)
->>>>>>> 5220aa28
