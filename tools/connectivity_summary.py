# *-* coding: utf-8 *-*
"""
CLI script for generating reports from multipatch experiment data.

"""
from __future__ import print_function, division

import argparse
import datetime
import os
import re
import sys
from collections import OrderedDict
<<<<<<< HEAD
import user
=======

>>>>>>> 8d7528dc
import numpy as np
import pyqtgraph as pg

from multipatch_analysis.experiment_list import ExperimentList, cache_file
from multipatch_analysis import config

def arg_to_date(arg):
    if arg is None:
        return None
    parts = re.split('\D+', arg)
    return datetime.date(*map(int, parts))


parser = argparse.ArgumentParser()
parser.add_argument('--reload', action='store_true', default=False, dest='reload',
                    help='Reload all experiment data from the server.')
parser.add_argument('--reload-old', action='store_true', default=False, dest='reload_old',
                    help='Reload all experiment data from old summary files.')
parser.add_argument('--region', type=str)
parser.add_argument('--organism', type=str, help='"mouse" or "human"')
parser.add_argument('--start', type=arg_to_date)
parser.add_argument('--stop', type=arg_to_date)
parser.add_argument('--list-stims', action='store_true', default=False, dest='list_stims',
                    help='print a list of each connection and the stimulus sets acquired')
parser.add_argument('--sweep-threshold', nargs = '*', type=int, action='store', default=[5,10], dest='sweep_threshold',
                    help='Combined with --list-stims, for each connection type, prints the number of connections '
                         'for which there are >= sweep_threshold number of sweeps/stimulus set. Two thresholds '
                         'are set one for induction protocols (default=5) and one for recovery (default=10')
parser.add_argument('files', nargs='*', type=os.path.abspath)
parser.add_argument('--cre-type', nargs=2, type=str)
parser.add_argument('--calcium', type=str,
                    help='define external calcium concentration as "Low", "High"')
parser.add_argument('--age', type=str, help='Define age as a range from min to max.  Ex age=30-40')
parser.add_argument('--temp', type=int)

args = parser.parse_args(sys.argv[1:])

all_expts = ExperimentList(cache=cache_file)

if args.reload:
    all_expts.load_from_server()

if args.reload_old:
    files = config.summary_files
    if len(files) == 0:
        print("No old-format summary files given in config.yml:summary_files")
        sys.exit(-1)
    for f in files:
        all_expts.load(f)
    
for f in args.files:
    all_expts.load(f)

if len(all_expts) == 0:
    print("No experiments loaded; bailing out.")
    sys.exit(-1)

# cache everything!
all_expts.write_cache()
print("Cache successfully updated!")


for i, ex in enumerate(all_expts):
    ex.summary_id = i

expts = all_expts.select(start=args.start, stop=args.stop, region=args.region, cre_type=args.cre_type, calcium=args.calcium, age=args.age, temp=args.temp, organism=args.organism)
if len(args.files) > 0:
    expts = expts.select(source_files=args.files)

if len(expts) == 0:
    print("No experiments selected; bailing out.")
    sys.exit(-1)

expts.check()


# Print list of experiments
expts.print_expt_summary(args.list_stims)

# Print list of connections found
expts.print_connection_summary(args.cre_type, args.list_stims)

# Print stimulus summary for each connection type
if args.list_stims:
    expts.print_connection_sweep_summary(args.cre_type, args.sweep_threshold)

# Generate a summary of connectivity
expts.print_connectivity_summary(args.cre_type)

# Print extra information about labeling
expts.print_label_summary()


pg.mkQApp()


mouse_types = [
    ('1', 'ndnf'),
    ('2/3', 'unknown'),
    ('2/3', 'pvalb'),
    ('2/3', 'sst'),
    ('2/3', 'vip'),
    # ('4', 'unknown'),
    ('4', 'nr5a1'),
    ('4', 'pvalb'),
    ('4', 'sst'),
    ('4', 'vip'),
    # ('5', 'unknown'),
    ('5', 'sim1'),
    ('5', 'tlx3'),
    ('5', 'pvalb'),
    ('5', 'sst'),
    ('5', 'vip'),
    # ('6', 'unknown'),
    ('6', 'ntsr1'),
    ('6', 'pvalb'),
    ('6', 'sst'),
    ('6', 'vip'),
]
mouse_types = OrderedDict([(typ, ('L'+typ[0], typ[1])) for typ in mouse_types])
mouse_types[('2/3', 'unknown')] = ('L2/3', 'pyr')

mouse_ee_types = OrderedDict([
    (('2/3', 'unknown'), 'L23pyr'),
    ((None, 'rorb'), 'rorb'),
    ((None, 'sim1'), 'sim1'),
    ((None, 'tlx3'), 'tlx3'),
    ((None, 'ntsr1'), 'ntsr1'),
])

mouse_nolayer_types = OrderedDict([
    ((None, 'unknown'), 'L23pyr'),
    ((None, 'cux2'), 'cux2'),
    ((None, 'rorb'), 'rorb'),
    ((None, 'nr5a1'), 'nr5a1'),
    ((None, 'sim1'), 'sim1'),
    ((None, 'tlx3'), 'tlx3'),
    ((None, 'rbp4'), 'rbp4'),
    ((None, 'slc17a8'), 'slc17a8'),
    ((None, 'ntsr1'), 'ntsr1'),
    ((None, 'ctgf'), 'ctgf'),
    ((None, 'pvalb'), 'pvalb'),
    ((None, 'sst'), 'sst'),
    ((None, 'vip'), 'vip'),
])

human_types = OrderedDict([
    (('1', 'unknown'), 'L1'),
    (('2', 'unknown'), 'L2'),
    (('3', 'unknown'), 'L3'), 
    (('4', 'unknown'), 'L4'), 
    (('5', 'unknown'), 'L5'), 
    (('6', 'unknown'), 'L6'),
])
human_types = OrderedDict([(typ, "L%s %s" % typ) for typ in human_types])

if args.organism == 'mouse':
    m0 = expts.matrix(mouse_types, mouse_types, mode='progress', title='Mouse Coarse Progress Matrix')
    m1 = expts.matrix(mouse_types, mouse_types, title='Mouse Coarse Cp Matrix')
    m2 = expts.matrix(mouse_ee_types, mouse_ee_types, title='Mouse L5 Recurrent Excitatory Matrix')
    m3 = expts.matrix(mouse_nolayer_types, mouse_nolayer_types, title='Mouse cre-type Matrix')

    # print total % complete
    matrix = expts.connectivity_matrix(mouse_types, mouse_types)
    n_started = (matrix['probed'] > 0).sum()
    probed = matrix['probed'] / 80.
    connected = matrix['connected'] / 10.
    progress = np.clip(np.where(probed > connected, probed, connected), 0, 1)
    print("Total progress %0.1f%%  (%d started)" % (100 * progress.sum()/90., n_started))


elif args.organism == 'human':
    m1 = expts.matrix(human_types, human_types, title='Human Cp Matrix')
    # m1 = expts.matrix(human_types, human_types, mode='progress')

#human distance plots
plots = expts.distance_plot(pre_types=[('2', None)], post_types=[('2', None)], color=(255, 153, 153))
expts.distance_plot(pre_types=[('3', None)], post_types=[('3', None)], plots=plots, color=(255, 255, 102))
# expts.distance_plot(pre_types=[('4', None)], post_types=[('4', None)], plots=plots, color=(102, 255, 102))
expts.distance_plot(pre_types=[('5', None)], post_types=[('5', None)], plots=plots, color=(102, 255, 255))
# expts.distance_plot(pre_types=[('6', None)], post_types=[('6', None)], plots=plots, color=(153, 51, 255))

#mouse distance plots
plots = expts.distance_plot(pre_types=[('2/3', None)], post_types=[('2/3', None)], color=(255, 153, 51))
expts.distance_plot('rorb', 'rorb', plots=plots, color=(102, 255, 102))
expts.distance_plot('sim1', 'sim1', plots=plots, color=(102, 255, 255))
expts.distance_plot('tlx3', 'tlx3', plots=plots, color=(51, 51, 255))
# expts.distance_plot('pvalb', 'pvalb', plots=plots, color=(153, 51, 255))



plt = pg.plot()
plt.setAspectLocked()

connects = []
connected_brushes = []
unconnects = []
unconnected_brushes = []
for expt in expts:
    if expt.lims_record['organism'] != 'mouse':
        continue
    for pre_id, post_id in expt.connections_probed:
        pre_cell = expt.cells[pre_id]
        post_cell = expt.cells[post_id]
        if pre_cell.cre_type != post_cell.cre_type:
            continue
        is_excitatory = (
            (pre_cell.target_layer =='2/3' and pre_cell.cre_type == 'unknown' and post_cell.target_layer == '2/3' and post_cell.cre_type == 'unknown') or 
            (pre_cell.cre_type == 'rorb' and post_cell.cre_type == 'rorb') or 
            (pre_cell.cre_type == 'sim1' and post_cell.cre_type == 'sim1') or 
            (pre_cell.cre_type == 'tlx3' and post_cell.cre_type == 'tlx3') or 
            (pre_cell.cre_type == 'ntsr1' and post_cell.cre_type == 'ntsr1')
        )
        #for human data
        # is_excitatory = (pre_cell.target_layer == '2' and post_cell.target_layer == '2') or (pre_cell.target_layer == '3' and post_cell.target_layer == '3') or (pre_cell.target_layer == '4' and post_cell.target_layer == '4') or (pre_cell.target_layer == '5' and post_cell.target_layer == '5')
        if not is_excitatory:
            continue
        connected = (pre_id, post_id) in expt.connections
        pre_pos = pre_cell.position
        post_pos = post_cell.position
        if pre_pos is None or post_pos is None:
            continue
        diff = np.array(pre_pos) - np.array(post_pos)
        if connected:
            connects.append(diff)
            c_brush = {
                'unknown': (255, 255, 255),
                'rorb': (255, 255, 102),
                'sim1': (102, 255, 102),
                'tlx3': (102, 255, 255),
                'ntsr1': (0, 0, 0)
            }[pre_cell.cre_type]
            connected_brushes.append(pg.mkBrush(c_brush))
        else:
            unconnects.append(diff)

connects = np.vstack(connects)
unconnects = np.vstack(unconnects)
plt.plot(unconnects[:,0], unconnects[:,1], pen=None, symbol='o', symbolBrush = (100,100,100,100))
plt.plot(connects[:,0], connects[:,1], pen=None, symbol='o', symbolBrush=connected_brushes)<|MERGE_RESOLUTION|>--- conflicted
+++ resolved
@@ -11,11 +11,6 @@
 import re
 import sys
 from collections import OrderedDict
-<<<<<<< HEAD
-import user
-=======
-
->>>>>>> 8d7528dc
 import numpy as np
 import pyqtgraph as pg
 
@@ -186,73 +181,19 @@
     progress = np.clip(np.where(probed > connected, probed, connected), 0, 1)
     print("Total progress %0.1f%%  (%d started)" % (100 * progress.sum()/90., n_started))
 
+    #mouse distance plots
+    plots = expts.distance_plot(pre_types=[('2/3', None)], post_types=[('2/3', None)], color=(255, 153, 51))
+    expts.distance_plot('rorb', 'rorb', plots=plots, color=(102, 255, 102))
+    expts.distance_plot('sim1', 'sim1', plots=plots, color=(102, 255, 255))
+    expts.distance_plot('ntsr1', 'ntsr1', plots=plots, color=(153, 51, 255))
 
 elif args.organism == 'human':
     m1 = expts.matrix(human_types, human_types, title='Human Cp Matrix')
     # m1 = expts.matrix(human_types, human_types, mode='progress')
 
-#human distance plots
-plots = expts.distance_plot(pre_types=[('2', None)], post_types=[('2', None)], color=(255, 153, 153))
-expts.distance_plot(pre_types=[('3', None)], post_types=[('3', None)], plots=plots, color=(255, 255, 102))
-# expts.distance_plot(pre_types=[('4', None)], post_types=[('4', None)], plots=plots, color=(102, 255, 102))
-expts.distance_plot(pre_types=[('5', None)], post_types=[('5', None)], plots=plots, color=(102, 255, 255))
-# expts.distance_plot(pre_types=[('6', None)], post_types=[('6', None)], plots=plots, color=(153, 51, 255))
-
-#mouse distance plots
-plots = expts.distance_plot(pre_types=[('2/3', None)], post_types=[('2/3', None)], color=(255, 153, 51))
-expts.distance_plot('rorb', 'rorb', plots=plots, color=(102, 255, 102))
-expts.distance_plot('sim1', 'sim1', plots=plots, color=(102, 255, 255))
-expts.distance_plot('tlx3', 'tlx3', plots=plots, color=(51, 51, 255))
-# expts.distance_plot('pvalb', 'pvalb', plots=plots, color=(153, 51, 255))
-
-
-
-plt = pg.plot()
-plt.setAspectLocked()
-
-connects = []
-connected_brushes = []
-unconnects = []
-unconnected_brushes = []
-for expt in expts:
-    if expt.lims_record['organism'] != 'mouse':
-        continue
-    for pre_id, post_id in expt.connections_probed:
-        pre_cell = expt.cells[pre_id]
-        post_cell = expt.cells[post_id]
-        if pre_cell.cre_type != post_cell.cre_type:
-            continue
-        is_excitatory = (
-            (pre_cell.target_layer =='2/3' and pre_cell.cre_type == 'unknown' and post_cell.target_layer == '2/3' and post_cell.cre_type == 'unknown') or 
-            (pre_cell.cre_type == 'rorb' and post_cell.cre_type == 'rorb') or 
-            (pre_cell.cre_type == 'sim1' and post_cell.cre_type == 'sim1') or 
-            (pre_cell.cre_type == 'tlx3' and post_cell.cre_type == 'tlx3') or 
-            (pre_cell.cre_type == 'ntsr1' and post_cell.cre_type == 'ntsr1')
-        )
-        #for human data
-        # is_excitatory = (pre_cell.target_layer == '2' and post_cell.target_layer == '2') or (pre_cell.target_layer == '3' and post_cell.target_layer == '3') or (pre_cell.target_layer == '4' and post_cell.target_layer == '4') or (pre_cell.target_layer == '5' and post_cell.target_layer == '5')
-        if not is_excitatory:
-            continue
-        connected = (pre_id, post_id) in expt.connections
-        pre_pos = pre_cell.position
-        post_pos = post_cell.position
-        if pre_pos is None or post_pos is None:
-            continue
-        diff = np.array(pre_pos) - np.array(post_pos)
-        if connected:
-            connects.append(diff)
-            c_brush = {
-                'unknown': (255, 255, 255),
-                'rorb': (255, 255, 102),
-                'sim1': (102, 255, 102),
-                'tlx3': (102, 255, 255),
-                'ntsr1': (0, 0, 0)
-            }[pre_cell.cre_type]
-            connected_brushes.append(pg.mkBrush(c_brush))
-        else:
-            unconnects.append(diff)
-
-connects = np.vstack(connects)
-unconnects = np.vstack(unconnects)
-plt.plot(unconnects[:,0], unconnects[:,1], pen=None, symbol='o', symbolBrush = (100,100,100,100))
-plt.plot(connects[:,0], connects[:,1], pen=None, symbol='o', symbolBrush=connected_brushes)+    #human distance plots
+    plots = expts.distance_plot(pre_types=[('2', None)], post_types=[('2', None)], color=(255, 153, 153))
+    expts.distance_plot(pre_types=[('3', None)], post_types=[('3', None)], plots=plots, color=(255, 255, 102))
+    # expts.distance_plot(pre_types=[('4', None)], post_types=[('4', None)], plots=plots, color=(102, 255, 102))
+    expts.distance_plot(pre_types=[('5', None)], post_types=[('5', None)], plots=plots, color=(102, 255, 255))
+    # expts.distance_plot(pre_types=[('6', None)], post_types=[('6', None)], plots=plots, color=(153, 51, 255))
