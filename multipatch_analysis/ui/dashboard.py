--- conflicted
+++ resolved
@@ -687,20 +687,25 @@
                     image_63x = self.biocytin_63x_files
 
                     if in_lims is True and slice_fixed is True and image_20x is not None:
-                        cell_info = lims.cluster_cells(cell_cluster)
-                        x_coord = all([ci['x_coord'] is not None for ci in cell_info])
-                        x_coord_values = all([ci['x_coord'] != 0 for ci in cell_info])
-                        y_coord = all([ci['y_coord'] is not None  for ci in cell_info])
-                        y_coord_values = all([ci['y_coord'] != 0 for ci in cell_info])
-                        polygon = all([ci['polygon_id'] is not None  for ci in cell_info])
-                        mapped = len(cell_info) > 0 and x_coord is True and y_coord is True
-                        if mapped is True and x_coord_values is False and y_coord_values is False:
-                            mapped = ('Incomplete', (255, 255, 102))
-                            self.map_message = 'Cell positions contain 0-values, please re-map'
-                        if mapped is True and polygon is False:
-                            mapped = ('Incomplete', [c * 0.5 + 128 for c in pass_color])
-                            self.map_message = 'Cell positions submitted to LIMS but polygons have not been drawn yet'
-                        rec['cell map'] = mapped
+                        cell_specimens = lims.child_specimens(cell_cluster)
+                        if len(cell_specimens) != 0:
+                            cell_info = lims.cluster_cells(cell_cluster)
+                            x_coord = all([ci['x_coord'] is not None for ci in cell_info])
+                            x_coord_values = all([ci['x_coord'] != 0 for ci in cell_info])
+                            y_coord = all([ci['y_coord'] is not None  for ci in cell_info])
+                            y_coord_values = all([ci['y_coord'] != 0 for ci in cell_info])
+                            polygons = [lims.cell_polygon(cell.id) for cell in cell_info if cell is not None]
+                            polygons = all(polygon is not None for polygon in polygons)
+                            mapped = len(cell_info) > 0 and x_coord is True and y_coord is True
+                            if mapped is True and x_coord_values is False and y_coord_values is False:
+                                mapped = ('Incomplete', (255, 255, 102))
+                                self.map_message = 'Cell positions contain 0-values, please re-map'
+                            if mapped is True and polygons is False:
+                                mapped = ('Incomplete', [c * 0.5 + 128 for c in pass_color])
+                                self.map_message = 'Cell positions submitted to LIMS but polygons have not been drawn yet'
+                            rec['cell map'] = mapped
+                        else:
+                            rec['cell map'] = False
                         image_tags = lims.specimen_tags(cell_cluster)
                         if image_tags is not None:
                             if 'cell map no go' in image_tags:
@@ -716,29 +721,6 @@
                                     rec['63x'] = ('Imaging started...', [c * 0.5 + 128 for c in pass_color])
                             else:        
                                 rec['63x'] = image_63x is not None
-<<<<<<< HEAD
-=======
-                                cell_specimens = lims.child_specimens(cell_cluster)
-                                if len(cell_specimens) != 0:
-                                    cell_info = lims.cluster_cells(cell_cluster)
-                                    x_coord = all([ci['x_coord'] is not None for ci in cell_info])
-                                    x_coord_values = all([ci['x_coord'] != 0 for ci in cell_info])
-                                    y_coord = all([ci['y_coord'] is not None  for ci in cell_info])
-                                    y_coord_values = all([ci['y_coord'] != 0 for ci in cell_info])
-                                    polygons = [lims.cell_polygon(cell.id) for cell in cell_info if cell is not None]
-                                    polygons = all(polygon is not None for polygon in polygons)
-                                    mapped = len(cell_info) > 0 and x_coord is True and y_coord is True
-                                    if mapped is True and x_coord_values is False and y_coord_values is False:
-                                        mapped = ('Incomplete', (255, 255, 102))
-                                        self.map_message = 'Cell positions contain 0-values, please re-map'
-                                    if mapped is True and polygons is False:
-                                        mapped = ('Incomplete', [c * 0.5 + 128 for c in pass_color])
-                                        self.map_message = 'Cell positions submitted to LIMS but polygons have not been drawn yet'
-                                    rec['cell map'] = mapped
-                                else:
-                                    rec['cell map'] = False
->>>>>>> 0810534a
-                                
             else:
                 if self.mosaic_file is not None:
                     rec['site.mosaic'] = True
