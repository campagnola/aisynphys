--- conflicted
+++ resolved
@@ -35,12 +35,8 @@
             txt = pg.QtGui.QGraphicsTextItem(str(row), parent=self)
             br = txt.boundingRect()
             txt.setPos(-br.width() - 10, i * size + size/2. - br.center().y())
-<<<<<<< HEAD
             txt.setDefaultTextColor(pg.mkColor(header_color))
-=======
-            txt.setDefaultTextColor(pg.mkColor('w'))
             self.row_labels.append(txt)
->>>>>>> 46752d28
 
         self.col_labels = []
         for i,col in enumerate(cols):
@@ -48,12 +44,8 @@
             txt.rotate(90)
             br = txt.mapRectToParent(txt.boundingRect())
             txt.setPos(i * size + size/2 - br.center().x(), -br.height() - 10)
-<<<<<<< HEAD
             txt.setDefaultTextColor(pg.mkColor(header_color))
-=======
-            txt.setDefaultTextColor(pg.mkColor('w'))
             self.col_labels.append(txt)
->>>>>>> 46752d28
 
         self.cell_labels = []
         self.cells = []
