import sys
import argparse
import pyqtgraph as pg
import numpy as np
from multipatch_analysis.experiment_list import cached_experiments
from neuroanalysis.filter import bessel_filter
from neuroanalysis.event_detection import exp_deconvolve
from neuroanalysis.ui.plot_grid import PlotGrid
from manuscript_figures import response_filter, trace_avg, pulse_qc, get_response, bsub, trace_plot, fail_rate, get_amplitude
from rep_connections import all_connections, human_connections, ee_connections
from multipatch_analysis.constants import INHIBITORY_CRE_TYPES, EXCITATORY_CRE_TYPES

### Select synapses for representative traces as {('pre-type'), ('post-type'): [UID, Pre_cell, Post_cell], } ###

<<<<<<< HEAD
connection_types = {((None,'ntsr1'), (None,'ntsr1')): ['1504737622.52', 8, 2]}
=======
connection_types = {(('5','unknown'), ('5','unknown')): ['1503376975.16', 2, 4]}
>>>>>>> a6cb2085

pg.dbg()
app = pg.mkQApp()
pg.setConfigOption('background', 'w')
pg.setConfigOption('foreground', 'k')
sweep_color = (0, 0, 0, 30)
avg_color = {'color': (255, 0, 255), 'width': 2}
holding_i = [-53, -60]
holding_e = [-65, -72]
holding = [-55, -72]
sign = '+'
scale_offset = (-10, -10)
scale_anchor = (0.45, 1)
sweep_threshold = 3

parser = argparse.ArgumentParser()
# plot options
parser.add_argument('--sweeps', action='store_true', default=False, dest='sweeps',
                    help='plot individual sweeps behing average')
parser.add_argument('--trains', action='store_true', default=False, dest='trains', help='plot 50Hz train and deconvolution')
parser.add_argument('--link-y-axis', action='store_true', default=False, dest='link-y-axis', help='link all y-axis down a column')

args = vars(parser.parse_args(sys.argv[1:]))
plot_sweeps = args['sweeps']
plot_trains = args['trains']
link_y_axis = args['link-y-axis']
expt_cache = 'C:/Users/Stephanies/multipatch_analysis/tools/expts_cache.pkl'
all_expts = cached_experiments()

test = PlotGrid()
test.set_shape(len(connection_types.keys()), 1)
test.show()
grid = PlotGrid()
if plot_trains is True:
    grid.set_shape(len(connection_types.keys()), 3)
    grid[0, 1].setTitle(title='50 Hz Train')
    grid[0, 2].setTitle(title='Exponential Deconvolution')
    tau = 15e-3
    lp = 1000
else:
    grid.set_shape(len(connection_types.keys()), 2)
grid.show()
row = 0
grid[0, 0].setTitle(title='First Pulse')

maxYpulse = []
maxYtrain = []
maxYdec = []
for row in range(len(connection_types)):
    connection_type = connection_types.keys()[row]
    if type(connection_type) is not tuple:
        connection_type = tuple(connection_type.split('-'))
    expt_id, pre_cell, post_cell = connection_types[connection_type] #all_connections[connection_type]
    expt = all_expts[expt_id]
    if expt.cells[pre_cell].cre_type in EXCITATORY_CRE_TYPES:
        holding = holding_e
        sign = '+'
    elif expt.cells[pre_cell].cre_type in INHIBITORY_CRE_TYPES:
        holding = holding_i
        sign = '-'
    pulse_response, artifact = get_response(expt, pre_cell, post_cell, type='pulse')
    sweep_list = response_filter(pulse_response, freq_range=[0, 50], holding_range=holding, pulse=True)
    n_sweeps = len(sweep_list[0])
    if n_sweeps > sweep_threshold:
<<<<<<< HEAD
        qc_list = pulse_qc(sweep_list[0], baseline=2, pulse=None, plot=pg.plot())
=======
        qc_list = pulse_qc(sweep_list, baseline=2, pulse=None, plot=grid[row, 1])
>>>>>>> a6cb2085
        qc_sweeps = len(qc_list)
        if qc_sweeps > sweep_threshold:
            avg_first_pulse = trace_avg(qc_list)
            avg_first_pulse.t0 = 0
            if plot_sweeps is True:
                for current_sweep in qc_list:
                    current_sweep.t0 = 0
                    bsub_trace = bsub(current_sweep)
                    trace_plot(bsub_trace, sweep_color, plot=grid[row, 0], x_range=[-2e-3, 27e-3])
            trace_plot(avg_first_pulse, avg_color, plot=grid[row, 0], x_range=[-2e-3, 27e-3])
            label = pg.LabelItem('%s, n = %d' % (connection_type, qc_sweeps))
            label.setParentItem(grid[row, 0].vb)
            label.setPos(50, 0)
            maxYpulse.append((row, grid[row,0].getAxis('left').range[1]))
            grid[row, 0].hideAxis('bottom')

        _, _, _, peak_t = get_amplitude(qc_list)
        all_amps = np.asarray(fail_rate(qc_list, sign=sign, peak_t=peak_t))
        # y = pg.pseudoScatter(all_amps, spacing=0.15)
        # test[row, 0].plot(all_amps, y, pen=None, symbol='o', symbolSize=8, symbolPen=(255, 255, 255, 200), symbolBrush=(0, 0, 255, 150))
        y,x = np.histogram(all_amps, bins=np.linspace(0, 2e-3, 40))
        test[row, 0].plot(x, y, stepMode=True, fillLevel=0, brush='k')
        test[row, 0].setLabels(bottom=('Vm', 'V'))
        test[row, 0].setXRange(0, 2e-3)
    else:
        print ("%s -> %s not enough sweeps for first pulse" % (connection_type[0], connection_type[1]))
    if row == len(connection_types) - 1:
        x_scale = pg.ScaleBar(size=10e-3, suffix='s')
        x_scale.setParentItem(grid[row, 0].vb)
        x_scale.anchor(scale_anchor, scale_anchor, offset=scale_offset)
    if plot_trains is True:
        train_responses, _ = get_response(expt, pre_cell, post_cell, type='train')
        train_sweep_list = response_filter(train_responses['responses'], freq_range=[50, 50], holding_range=holding, train=0)
        n_train_sweeps = len(train_sweep_list[0])
        if n_train_sweeps > sweep_threshold:
            dec_sweep_list = []
            for sweep in range(n_train_sweeps):
                train_sweep = train_sweep_list[0][sweep]
                train_base = bsub(train_sweep)
                dec_sweep = bessel_filter(exp_deconvolve(train_sweep, tau), lp)
                dec_base = bsub(dec_sweep)
                dec_sweep_list.append(dec_base)
                if plot_sweeps is True:
                    trace_plot(train_base, sweep_color, plot=grid[row, 1])
                    trace_plot(dec_base, sweep_color, plot=grid[row, 2])
            ind_avg = trace_avg(train_sweep_list[0])
            ind_avg.t0 = 0
            ind_dec = trace_avg(dec_sweep_list)
            ind_dec.t0 = 0
            trace_plot(ind_avg, avg_color, plot=grid[row, 1])
            trace_plot(ind_dec, avg_color, plot=grid[row, 2])
            label = pg.LabelItem('n = %d' % n_train_sweeps)
            label.setParentItem(grid[row, 1].vb)
            label.setPos(50, 0)
            grid[row, 1].label = label
            grid[row, 2].hideAxis('left')
            maxYtrain.append((row, grid[row, 1].getAxis('left').range[1]))
            maxYdec.append((row, grid[row, 2].getAxis('left').range[1]))
        else:
            print ("%s -> %s not enough sweeps for first pulse" % (connection_type[0], connection_type[1]))
            grid[row, 0].setYLink(grid[2, 1])
            grid[row, 1].hideAxis('bottom')
            grid[row, 2].hideAxis('bottom')
            grid[row, 1].hideAxis('left')
            grid[row, 2].hideAxis('left')
if link_y_axis is True:
    max_row = max(maxYpulse, key=lambda x:x[1])[0]
    for g in range(1, grid.shape[0], 2):
        if g != max_row:
            grid[g, 0].setYLink(grid[max_row, 0])
        if plot_trains is True:
            max_row_train = max(maxYtrain, key=lambda x:x[1])[0]
            max_row_dec = max(maxYdec, key=lambda x:x[1])[0]
            for g in range(2, grid.shape[0], 2):
                if g != max_row_train:
                    grid[g, 1].setYLink(grid[max_row_train, 1])
                if g != max_row_dec:
                    grid[g, 2].setYLink(grid[max_row_dec, 2])

if sys.flags.interactive == 0:
    app.exec_()<|MERGE_RESOLUTION|>--- conflicted
+++ resolved
@@ -12,11 +12,8 @@
 
 ### Select synapses for representative traces as {('pre-type'), ('post-type'): [UID, Pre_cell, Post_cell], } ###
 
-<<<<<<< HEAD
-connection_types = {((None,'ntsr1'), (None,'ntsr1')): ['1504737622.52', 8, 2]}
-=======
-connection_types = {(('5','unknown'), ('5','unknown')): ['1503376975.16', 2, 4]}
->>>>>>> a6cb2085
+
+connection_types = {((None,'sim1'), (None,'sim1')): ['1490642434.41', 3, 5]}
 
 pg.dbg()
 app = pg.mkQApp()
@@ -77,15 +74,11 @@
     elif expt.cells[pre_cell].cre_type in INHIBITORY_CRE_TYPES:
         holding = holding_i
         sign = '-'
-    pulse_response, artifact = get_response(expt, pre_cell, post_cell, type='pulse')
+    pulse_response, artifact = get_response(expt, pre_cell, post_cell, analysis_type='pulse')
     sweep_list = response_filter(pulse_response, freq_range=[0, 50], holding_range=holding, pulse=True)
     n_sweeps = len(sweep_list[0])
     if n_sweeps > sweep_threshold:
-<<<<<<< HEAD
-        qc_list = pulse_qc(sweep_list[0], baseline=2, pulse=None, plot=pg.plot())
-=======
-        qc_list = pulse_qc(sweep_list, baseline=2, pulse=None, plot=grid[row, 1])
->>>>>>> a6cb2085
+        qc_list = pulse_qc(sweep_list, baseline=2, pulse=None, plot=pg.plot())
         qc_sweeps = len(qc_list)
         if qc_sweeps > sweep_threshold:
             avg_first_pulse = trace_avg(qc_list)
@@ -117,13 +110,13 @@
         x_scale.setParentItem(grid[row, 0].vb)
         x_scale.anchor(scale_anchor, scale_anchor, offset=scale_offset)
     if plot_trains is True:
-        train_responses, _ = get_response(expt, pre_cell, post_cell, type='train')
+        train_responses, _ = get_response(expt, pre_cell, post_cell, analysis_type='train')
         train_sweep_list = response_filter(train_responses['responses'], freq_range=[50, 50], holding_range=holding, train=0)
-        n_train_sweeps = len(train_sweep_list[0])
+        n_train_sweeps = len(train_sweep_list)
         if n_train_sweeps > sweep_threshold:
             dec_sweep_list = []
             for sweep in range(n_train_sweeps):
-                train_sweep = train_sweep_list[0][sweep]
+                train_sweep = train_sweep_list[sweep]
                 train_base = bsub(train_sweep)
                 dec_sweep = bessel_filter(exp_deconvolve(train_sweep, tau), lp)
                 dec_base = bsub(dec_sweep)
@@ -131,7 +124,7 @@
                 if plot_sweeps is True:
                     trace_plot(train_base, sweep_color, plot=grid[row, 1])
                     trace_plot(dec_base, sweep_color, plot=grid[row, 2])
-            ind_avg = trace_avg(train_sweep_list[0])
+            ind_avg = trace_avg(train_sweep_list)
             ind_avg.t0 = 0
             ind_dec = trace_avg(dec_sweep_list)
             ind_dec.t0 = 0
